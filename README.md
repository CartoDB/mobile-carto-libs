# Internal dependencies for Carto Mobile SDK

This repository contains various libraries that are used by CARTO Mobile SDK.
These libraries have no dependencies with the rest of the SDK, so they
are kept as a separate project.

The libraries included in the project are:

* VT - low level vector tile rendering library using OpenGL
* MapnikVT - higher-level vector tile rendering library that uses Mapnik-like XML style definition language
* CartoCSS - an extended CartoCSS parser and translator to MapnikVT
* NML - simple library for loading and rendering 3D models converted from Collada DAE files
<<<<<<< HEAD
* Routing - a mobile-friendly routing library that uses routing graphs converted from OSRM data and provides optimized routing using Contraction Hierarchies.
* Geocoding - a mobile-friendly geocoding library that uses special sqlite geocoding databased converted from Pelias importer data
* MBVTBuilder - a simple library for building MapBox vector tiles from GeoJSON features
=======
* OSRM - a mobile-friendly routing library that uses routing graphs converted from OSRM data and provides optimized routing using Contraction Hierarchies.
* SGRE - Simple GeoJSON Routing Engine - a routing engine designed for indoor scenarios, using GeoJSON input files for routing graphs.
* Geocoding - a mobile-friendly geocoding library that uses special sqlite geocoding databased converted from Pelias importer data
>>>>>>> 00a042d6
<|MERGE_RESOLUTION|>--- conflicted
+++ resolved
@@ -10,12 +10,7 @@
 * MapnikVT - higher-level vector tile rendering library that uses Mapnik-like XML style definition language
 * CartoCSS - an extended CartoCSS parser and translator to MapnikVT
 * NML - simple library for loading and rendering 3D models converted from Collada DAE files
-<<<<<<< HEAD
-* Routing - a mobile-friendly routing library that uses routing graphs converted from OSRM data and provides optimized routing using Contraction Hierarchies.
-* Geocoding - a mobile-friendly geocoding library that uses special sqlite geocoding databased converted from Pelias importer data
-* MBVTBuilder - a simple library for building MapBox vector tiles from GeoJSON features
-=======
 * OSRM - a mobile-friendly routing library that uses routing graphs converted from OSRM data and provides optimized routing using Contraction Hierarchies.
 * SGRE - Simple GeoJSON Routing Engine - a routing engine designed for indoor scenarios, using GeoJSON input files for routing graphs.
 * Geocoding - a mobile-friendly geocoding library that uses special sqlite geocoding databased converted from Pelias importer data
->>>>>>> 00a042d6
+* MBVTBuilder - a simple library for building MapBox vector tiles from GeoJSON features