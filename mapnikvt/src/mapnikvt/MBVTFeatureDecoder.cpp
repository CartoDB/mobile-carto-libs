#include "MBVTFeatureDecoder.h"
#include "Logger.h"

#include "mbvtpackage/MBVTPackage.pb.h"

#include <cstddef>
#include <cstdlib>
#include <cstring>
#include <memory>
#include <atomic>
#include <list>
#include <vector>
#include <map>
#include <unordered_map>
#include <utility>
#include <algorithm>
#include <limits>

#include <stdext/miniz.h>

namespace carto { namespace mvt {
    class MBVTFeatureDecoder::MBVTFeatureIterator : public carto::mvt::FeatureDecoder::FeatureIterator {
    public:
<<<<<<< HEAD
        explicit MBVTFeatureIterator(const std::shared_ptr<const vector_tile::Tile>& tile, int layerIndex, const std::unordered_set<std::string>* fields, const cglib::mat3x3<float>& transform, const cglib::bbox2<float>& clipBox, bool globalIdOverride, long long tileIdOffset, const std::shared_ptr<MBVTFeatureDecoder::FeatureDataCache>& featureDataCache) :
            _tile(tile), _layer(&tile->layers(layerIndex)), _transform(transform), _clipBox(clipBox), _globalIdOverride(globalIdOverride), _tileIdOffset(tileIdOffset), _featureDataCache(featureDataCache)
=======
        explicit MBVTFeatureIterator(const std::shared_ptr<const vector_tile::Tile>& tile, int layerIndex, const std::unordered_set<std::string>* fields, const cglib::mat3x3<float>& transform, const cglib::bbox2<float>& clipBox, float buffer, bool globalIdOverride, long long tileIdOffset, const std::shared_ptr<MBVTFeatureDecoder::FeatureDataCache<std::vector<int>>>& featureDataCache) :
            _tile(tile), _layer(&tile->layers(layerIndex)), _transform(transform), _clipBox(clipBox), _buffer(buffer), _globalIdOverride(globalIdOverride), _tileIdOffset(tileIdOffset), _featureDataCache(featureDataCache)
>>>>>>> 0c983b75
        {
            _layerIndexOffset = static_cast<long long>(layerIndex) << 32;

            for (int i = 0; i < _layer->keys_size(); i++) {
                if (_layer->keys(i) == "id" || _layer->keys(i) == "cartodb_id") {
                    _idKey = i;
                }
                if (fields) {
                    auto it = fields->find(_layer->keys(i));
                    if (it != fields->end()) {
                        _fieldKeys.push_back(i);
                    }
                }
                else {
                    _fieldKeys.push_back(i);
                }
            }
        }

        bool findByLocalId(long long localId) {
            if (localId >= _layerIndexOffset && localId < _layerIndexOffset + _layer->features_size()) {
                _index = static_cast<int>(localId - _layerIndexOffset);
                return true;
            }
            return false;
        }

        virtual bool valid() const override {
            return _index < _layer->features_size();
        }

        virtual void advance() override {
            _index++;
        }

        virtual long long getLocalId() const override {
            return _layerIndexOffset + _index;
        }

        virtual long long getGlobalId() const override {
            if (_globalIdOverride) {
                return _tileIdOffset + _layerIndexOffset + _index;
            }

            const vector_tile::Tile::Feature& feature = _layer->features(_index);
            if (feature.id() != 0) {
                return feature.id();
            }
            for (int i = 0; i + 1 < feature.tags_size(); i += 2) {
                if (feature.tags(i) == _idKey) {
                    int valueIdx = feature.tags(i + 1);
                    if (valueIdx >= 0 && valueIdx < _layer->values_size()) {
                        const vector_tile::Tile::Value& value = _layer->values(valueIdx);
                        if (value.has_int_value()) {
                            return static_cast<long long>(value.int_value());
                        }
                        else if (value.has_sint_value()) {
                            return static_cast<long long>(value.sint_value());
                        }
                        else if (value.has_uint_value()) {
                            return static_cast<long long>(value.uint_value());
                        }
                        return 0;
                    }
                }
            }
            return 0;
        }

        virtual std::shared_ptr<const FeatureData> getFeatureData() const override {
            const vector_tile::Tile::Feature& feature = _layer->features(_index);
            std::vector<int> tags(_fieldKeys.size() + 1, -1);
            tags.back() = static_cast<int>(feature.type());
            for (int i = 0; i + 1 < feature.tags_size(); i += 2) {
                auto it = std::find(_fieldKeys.begin(), _fieldKeys.end(), feature.tags(i));
                if (it != _fieldKeys.end()) {
                    tags[it - _fieldKeys.begin()] = feature.tags(i + 1);
                }
            }

            if (std::shared_ptr<const FeatureData> featureData = _featureDataCache->get(tags)) {
                return featureData;
            }

            FeatureData::GeometryType geomType = convertGeometryType(feature.type());
            std::vector<std::pair<std::string, Value>> dataMap;
            dataMap.reserve(tags.size());
            for (std::size_t i = 0; i < _fieldKeys.size(); i++) {
                if (tags[i] >= 0 && tags[i] < _layer->values_size()) {
                    dataMap.emplace_back(_layer->keys(_fieldKeys[i]), convertValue(_layer->values(tags[i])));
                }
            }

            auto featureData = std::make_shared<FeatureData>(geomType, std::move(dataMap));
            _featureDataCache->put(std::move(tags), featureData);
            return featureData;
        }

        virtual std::shared_ptr<const Geometry> getGeometry() const override {
            std::vector<std::vector<cglib::vec2<float>>> verticesList;
            decodeGeometry(_layer->features(_index), verticesList, 1.0f / _layer->extent());

            cglib::bbox2<float> bbox = cglib::bbox2<float>::smallest();
            for (std::vector<cglib::vec2<float>>& vertices : verticesList) {
                for (cglib::vec2<float>& p : vertices) {
                    p = cglib::transform_point(p, _transform);
                    bbox.add(p);
                }
            }
            if (!bbox.inside(_clipBox)) {
                return std::shared_ptr<Geometry>();
            }

            switch (_layer->features(_index).type()) {
            case vector_tile::Tile::POINT:
                if (!verticesList.empty()) {
                    return std::make_shared<PointGeometry>(std::move(verticesList.front()));
                }
                return std::shared_ptr<Geometry>();
            case vector_tile::Tile::LINESTRING:
                return std::make_shared<LineGeometry>(std::move(verticesList));
            case vector_tile::Tile::POLYGON: {
                PolygonGeometry::PolygonList polygons;
                if (_layer->has_version() && _layer->version() > 1) {
                    auto it = std::find_if(verticesList.begin(), verticesList.end(), isRingCCW); // find first outer ring
                    while (it != verticesList.end()) {
                        auto it0 = it++;
                        it = std::find_if(it, verticesList.end(), isRingCCW); // find next outer ring
                        polygons.emplace_back(it0, it);
                    }
                }
                else {
                    polygons.push_back(std::move(verticesList));
                }
                return std::make_shared<PolygonGeometry>(std::move(polygons));
            }
            default:
                return std::shared_ptr<Geometry>();
            }
        }

    private:
        static FeatureData::GeometryType convertGeometryType(vector_tile::Tile::GeomType geomType) {
            switch (geomType) {
            case vector_tile::Tile::POINT:
                return FeatureData::GeometryType::POINT_GEOMETRY;
            case vector_tile::Tile::LINESTRING:
                return FeatureData::GeometryType::LINE_GEOMETRY;
            case vector_tile::Tile::POLYGON:
                return FeatureData::GeometryType::POLYGON_GEOMETRY;
            default:
                return FeatureData::GeometryType::NULL_GEOMETRY;
            }
        }

        static Value convertValue(const vector_tile::Tile::Value& val) {
            if (val.has_bool_value()) {
                return Value(val.bool_value());
            }
            else if (val.has_int_value()) {
                return Value(static_cast<long long>(val.int_value()));
            }
            else if (val.has_sint_value()) {
                return Value(static_cast<long long>(val.sint_value()));
            }
            else if (val.has_uint_value()) {
                return Value(static_cast<long long>(val.uint_value()));
            }
            else if (val.has_float_value()) {
                return Value(static_cast<double>(val.float_value()));
            }
            else if (val.has_double_value()) {
                return Value(val.double_value());
            }
            else if (val.has_string_value()) {
                return Value(val.string_value());
            }
            return Value();
        }

        static void decodeGeometry(const vector_tile::Tile::Feature& feature, std::vector<std::vector<cglib::vec2<float>>>& verticesList, float scale) {
            int cx = 0, cy = 0;
            int cmd = 0, length = 0;
            std::vector<cglib::vec2<float>> vertices;
            vertices.reserve(feature.geometry_size());
            for (int i = 0; i < feature.geometry_size(); ) {
                if (length == 0) {
                    int cmdLength = feature.geometry(i++);
                    length = cmdLength >> 3;
                    cmd = cmdLength & 7;
                    if (length == 0) {
                        continue;
                    }
                }

                length--;
                if ((cmd == 1 || cmd == 2) && i + 2 <= feature.geometry_size()) {
                    if (cmd == 1) {
                        if (!vertices.empty()) {
                            verticesList.emplace_back();
                            std::swap(verticesList.back(), vertices);
                        }
                    }
                    int dx = feature.geometry(i++);
                    int dy = feature.geometry(i++);
                    dx = ((dx >> 1) ^ (-(dx & 1)));
                    dy = ((dy >> 1) ^ (-(dy & 1)));
                    cx += dx;
                    cy += dy;
                    vertices.emplace_back(static_cast<float>(cx) * scale, static_cast<float>(cy) * scale);
                }
                else if (cmd == 7) {
                    if (!vertices.empty()) {
                        if (vertices.front() != vertices.back()) {
                            cglib::vec2<float> p = vertices.front();
                            vertices.emplace_back(p);
                        }
                    }
                }
            }
            if (!vertices.empty()) {
                verticesList.emplace_back();
                std::swap(verticesList.back(), vertices);
            }
        }

        static bool isRingCCW(const std::vector<cglib::vec2<float>>& vertices) {
            double area = 0;
            if (!vertices.empty()) {
                for (std::size_t i = 1; i < vertices.size(); i++) {
                    area += vertices[i - 1](0) * vertices[i](1) - vertices[i](0) * vertices[i - 1](1);
                }
                area += vertices.back()(0) * vertices.front()(1) - vertices.front()(0) * vertices.back()(1);
            }
            return area > 0;
        }

        int _index = 0;
        int _idKey = -1;
        long long _layerIndexOffset = 0;
        std::vector<int> _fieldKeys;
        std::shared_ptr<const vector_tile::Tile> _tile;
        const vector_tile::Tile::Layer* _layer;
        const cglib::mat3x3<float> _transform;
        const cglib::bbox2<float> _clipBox;
        const bool _globalIdOverride;
        const long long _tileIdOffset;

        mutable std::shared_ptr<MBVTFeatureDecoder::FeatureDataCache<std::vector<int>>> _featureDataCache;
    };

    MBVTFeatureDecoder::MBVTFeatureDecoder(const std::vector<unsigned char>& data, std::shared_ptr<Logger> logger) :
        _transform(cglib::mat3x3<float>::identity()), _clipBox(cglib::vec2<float>(-0.1f, -0.1f), cglib::vec2<float>(1.1f, 1.1f)), _globalIdOverride(false), _tileIdOffset(0), _tile(), _layerMap(), _logger(std::move(logger))
    {
        std::vector<unsigned char> uncompressedData;
        if (miniz::inflate_gzip(data.data(), data.size(), uncompressedData)) {
            protobuf::message tileMsg(uncompressedData.data(), uncompressedData.size());
            _tile = std::make_shared<vector_tile::Tile>(tileMsg);
        }
        else {
            protobuf::message tileMsg(data.data(), data.size());
            _tile = std::make_shared<vector_tile::Tile>(tileMsg);
        }

        for (int i = 0; i < _tile->layers_size(); i++) {
            const std::string& name = _tile->layers(i).name();
            if (_layerMap.find(name) != _layerMap.end()) {
                _logger->write(Logger::Severity::ERROR, "Duplicate layer name: " + name);
            }
            else {
                _layerMap[name] = i;
            }
        }
    }

    void MBVTFeatureDecoder::setTransform(const cglib::mat3x3<float>& transform) {
        _transform = transform;
    }

    void MBVTFeatureDecoder::setClipBox(const cglib::bbox2<float>& clipBox) {
        _clipBox = clipBox;
    }

    void MBVTFeatureDecoder::setGlobalIdOverride(bool globalIdOverride, long long tileIdOffset) {
        _globalIdOverride = globalIdOverride;
        _tileIdOffset = tileIdOffset;
    }

    std::vector<std::string> MBVTFeatureDecoder::getLayerNames() const {
        std::vector<std::string> layerNames;
        for (int i = 0; i < _tile->layers_size(); i++) {
            layerNames.push_back(_tile->layers(i).name());
        }
        return layerNames;
    }

    std::shared_ptr<FeatureDecoder::FeatureIterator> MBVTFeatureDecoder::createLayerFeatureIterator(const std::string& name) const {
        auto layerIt = _layerMap.find(name);
        if (layerIt == _layerMap.end()) {
            return std::shared_ptr<FeatureIterator>();
        }

        std::lock_guard<std::mutex> lock(_layerFeatureDataCacheMutex);
        if (_layerFeatureDataCache.find(name) == _layerFeatureDataCache.end()) { // flush the cache if previous layer was different
            _layerFeatureDataCache.clear();
        }
        std::shared_ptr<FeatureDataCache<std::vector<int>>>& featureDataCache = _layerFeatureDataCache[name];
        if (!featureDataCache) {
            featureDataCache = std::make_shared<FeatureDataCache<std::vector<int>>>();
        }
        return std::make_shared<MBVTFeatureIterator>(_tile, layerIt->second, nullptr, _transform, _clipBox, _globalIdOverride, _tileIdOffset, featureDataCache);
    }

    bool MBVTFeatureDecoder::findFeature(long long localId, std::string& layerName, Feature& feature) const {
        for (int i = 0; i < _tile->layers_size(); i++) {
<<<<<<< HEAD
            auto featureDataCache = std::make_shared<FeatureDataCache>();
            MBVTFeatureIterator it(_tile, i, nullptr, _transform, _clipBox, _globalIdOverride, _tileIdOffset, featureDataCache);
=======
            auto featureDataCache = std::make_shared<FeatureDataCache<std::vector<int>>>();
            MBVTFeatureIterator it(_tile, i, nullptr, _transform, _clipBox, _buffer, _globalIdOverride, _tileIdOffset, featureDataCache);
>>>>>>> 0c983b75
            if (it.findByLocalId(localId)) {
                layerName = _tile->layers(i).name();
                feature = Feature(it.getGlobalId(), it.getGeometry(), it.getFeatureData());
                return true;
            }
        }
        return false;
    }
} }<|MERGE_RESOLUTION|>--- conflicted
+++ resolved
@@ -21,13 +21,8 @@
 namespace carto { namespace mvt {
     class MBVTFeatureDecoder::MBVTFeatureIterator : public carto::mvt::FeatureDecoder::FeatureIterator {
     public:
-<<<<<<< HEAD
-        explicit MBVTFeatureIterator(const std::shared_ptr<const vector_tile::Tile>& tile, int layerIndex, const std::unordered_set<std::string>* fields, const cglib::mat3x3<float>& transform, const cglib::bbox2<float>& clipBox, bool globalIdOverride, long long tileIdOffset, const std::shared_ptr<MBVTFeatureDecoder::FeatureDataCache>& featureDataCache) :
+        explicit MBVTFeatureIterator(const std::shared_ptr<const vector_tile::Tile>& tile, int layerIndex, const std::unordered_set<std::string>* fields, const cglib::mat3x3<float>& transform, const cglib::bbox2<float>& clipBox, bool globalIdOverride, long long tileIdOffset, const std::shared_ptr<MBVTFeatureDecoder::FeatureDataCache<std::vector<int>>>& featureDataCache) :
             _tile(tile), _layer(&tile->layers(layerIndex)), _transform(transform), _clipBox(clipBox), _globalIdOverride(globalIdOverride), _tileIdOffset(tileIdOffset), _featureDataCache(featureDataCache)
-=======
-        explicit MBVTFeatureIterator(const std::shared_ptr<const vector_tile::Tile>& tile, int layerIndex, const std::unordered_set<std::string>* fields, const cglib::mat3x3<float>& transform, const cglib::bbox2<float>& clipBox, float buffer, bool globalIdOverride, long long tileIdOffset, const std::shared_ptr<MBVTFeatureDecoder::FeatureDataCache<std::vector<int>>>& featureDataCache) :
-            _tile(tile), _layer(&tile->layers(layerIndex)), _transform(transform), _clipBox(clipBox), _buffer(buffer), _globalIdOverride(globalIdOverride), _tileIdOffset(tileIdOffset), _featureDataCache(featureDataCache)
->>>>>>> 0c983b75
         {
             _layerIndexOffset = static_cast<long long>(layerIndex) << 32;
 
@@ -343,13 +338,8 @@
 
     bool MBVTFeatureDecoder::findFeature(long long localId, std::string& layerName, Feature& feature) const {
         for (int i = 0; i < _tile->layers_size(); i++) {
-<<<<<<< HEAD
-            auto featureDataCache = std::make_shared<FeatureDataCache>();
+            auto featureDataCache = std::make_shared<FeatureDataCache<std::vector<int>>>();
             MBVTFeatureIterator it(_tile, i, nullptr, _transform, _clipBox, _globalIdOverride, _tileIdOffset, featureDataCache);
-=======
-            auto featureDataCache = std::make_shared<FeatureDataCache<std::vector<int>>>();
-            MBVTFeatureIterator it(_tile, i, nullptr, _transform, _clipBox, _buffer, _globalIdOverride, _tileIdOffset, featureDataCache);
->>>>>>> 0c983b75
             if (it.findByLocalId(localId)) {
                 layerName = _tile->layers(i).name();
                 feature = Feature(it.getGlobalId(), it.getGeometry(), it.getFeatureData());
